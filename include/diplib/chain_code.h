/*
 * DIPlib 3.0
 * This file contains declarations for measurement-related classes
 *
 * (c)2016, Cris Luengo.
 * Based on original DIPlib code: (c)1995-2014, Delft University of Technology.
 */

#ifndef DIP_CHAIN_CODE_H
#define DIP_CHAIN_CODE_H

#include <vector>
#include <cmath>

#include "diplib.h"


/// \file
/// \brief Declares `dip::ChainCode`, `dip::Polygon`, `dip::ConvexHull`, and related functions.
/// \see measurement


namespace dip {


/// \addtogroup infrastructure
/// \{


/// \brief Contains the various Feret diameters as returned by `dip::ConvexHull::Feret` and `dip::ChainCode::Feret`.
struct FeretValues {
   dfloat maxDiameter = 0.0;        ///< The maximum Feret diameter
   dfloat minDiameter = 0.0;        ///< The minimum Feret diameter
   dfloat maxPerpendicular = 0.0;   ///< The Feret diameter perpendicular to `minDiameter`
   dfloat maxAngle = 0.0;           ///< The angle at which `maxDiameter` was measured
   dfloat minAngle = 0.0;           ///< The angle at which `minDiameter` was measured
};

/// Holds the various output values of the `dip::RadiusStatistics` and `dip::ChainCode::RadiusStatistics` function.
struct RadiusValues {
   dfloat max = 0.0;    ///< Maximum radius
   dfloat mean = 0.0;   ///< Mean radius
   dfloat min = 0.0;    ///< Minimum radius
   dfloat var = 0.0;    ///< Radius variance
};

/// \brief Encodes a location in a 2D image
template< typename T >
struct Vertex {
   T x;   ///< The x-coordinate
   T y;   ///< The y-coordinate

   /// Default constructor
   Vertex() : x( T( 0 )), y( T( 0 )) {}
   /// Constructor
   Vertex( T x, T y ) : x( x ), y( y ) {}

   /// Add a vertex
   template< typename V >
   Vertex& operator+=( Vertex< V > v ) {
      x += T( v.x );
      y += T( v.y );
      return *this;
   }
   /// Subtract a vertex
   template< typename V >
   Vertex& operator-=( Vertex< V > v ) {
      x -= T( v.x );
      y -= T( v.y );
      return *this;
   }
   /// Add a constant to both coordinate components
   Vertex& operator+=( T n ) {
      x += n;
      y += n;
      return *this;
   }
   /// Subtract a constant from both coordinate components
   Vertex& operator-=( T n ) {
      x -= n;
      y -= n;
      return *this;
   }
   /// Scale by a constant, isotropically
   Vertex& operator*=( dfloat n ) {
      x = T( dfloat( x ) * n );
      y = T( dfloat( y ) * n );
      return *this;
   }
<<<<<<< HEAD
   /// Scale by a inverse of a constant, isotropically
   Vertex& operator/=( dfloat n ) {
      x = T( dfloat( x ) / n );
      y = T( dfloat( y ) / n );
      return *this;
   }
   /// Add two vertices together
   template< typename T1, typename T2 >
   friend Vertex< T1 > operator+( Vertex< T1 > v1, Vertex< T2 > const& v2 ) {
      v1 += v2;
      return v1;
   }
   /// Subtract two vertices from each other
   template< typename T1, typename T2 >
   friend Vertex< T1 > operator-( Vertex< T1 > v1, Vertex< T2 > const& v2 ) {
      v1 -= v2;
      return v1;
   }
   /// Add a vertex and a constant
   friend Vertex operator+( Vertex v, T n ) {
      v += n;
      return v;
   }
   /// Subtract a vertex and a constant
   friend Vertex operator-( Vertex v, T n ) {
      v -= n;
      return v;
   }
   /// Multiply a vertex and a constant
   friend Vertex operator*( Vertex v, dfloat n ) {
      v *= n;
      return v;
   }
   /// Divide a vertex and a constant
   friend Vertex operator/( Vertex v, dfloat n ) {
      v /= n;
      return v;
   }

   /// Compare two vertices
   friend bool operator==( Vertex v1, Vertex v2 ) {
      return ( v1.x == v2.x ) && ( v1.y == v2.y );
   }
   /// Compare two vertices
   friend bool operator!=( Vertex v1, Vertex v2 ) {
      return !( v1 == v2 );
   }
=======
>>>>>>> 14f86f9d
};

/// \brief Compare two vertices
template< typename T >
inline bool operator==( Vertex< T > v1, Vertex< T > v2 ) {
   return ( v1.x == v2.x ) && ( v1.y == v2.y );
}

template< typename T >
/// \brief Compare two vertices
inline bool operator!=( Vertex< T > v1, Vertex< T > v2 ) {
   return !( v1 == v2 );
}

/// \brief The norm of the vector v2-v1.
template< typename T >
dfloat Distance( Vertex< T > const& v1, Vertex< T > const& v2 ) {
   Vertex< T > v = v2 - v1;
   return std::hypot( v.x, v.y );
}

/// \brief The square norm of the vector v2-v1.
template< typename T >
dfloat DistanceSquare( Vertex< T > const& v1, Vertex< T > const& v2 ) {
   Vertex< T > v = v2 - v1;
   return v.x * v.x + v.y * v.y;
}

/// \brief The angle of the vector v2-v1.
template< typename T >
dfloat Angle( Vertex< T > const& v1, Vertex< T > const& v2 ) {
   Vertex< T > v = v2 - v1;
   return std::atan2( v.y, v.x );
}

/// \brief Compute the z component of the cross product of vectors v1 and v2
template< typename T >
dfloat CrossProduct( Vertex< T > const& v1, Vertex< T > const& v2 ) {
   return v1.x * v2.y - v1.y * v2.x;
}

/// \brief Compute the z component of the cross product of vectors v2-v1 and v3-v1
template< typename T >
dfloat ParallelogramSignedArea( Vertex< T > const& v1, Vertex< T > const& v2, Vertex< T > const& v3 ) {
   return CrossProduct( v2 - v1, v3 - v1 );
}

/// \brief Compute the area of the triangle formed by vertices v1, v2 and v3
template< typename T >
dfloat TriangleArea( Vertex< T > const& v1, Vertex< T > const& v2, Vertex< T > const& v3 ) {
   return std::abs( ParallelogramSignedArea< T >( v1, v2, v3 ) / 2.0 );
}

/// \brief Compute the height of the triangle formed by vertices v1, v2 and v3, with v3 the tip
template< typename T >
dfloat TriangleHeight( Vertex< T > const& v1, Vertex< T > const& v2, Vertex< T > const& v3 ) {
   return std::abs( ParallelogramSignedArea< T >( v1, v2, v3 ) / Distance< T >( v1, v2 ));
}

using VertexFloat = Vertex< dfloat >;        ///< A vertex with floating-point coordinates
using VertexInteger = Vertex< dip::sint >;   ///< A vertex with integer coordinates

<<<<<<< HEAD
class ConvexHull; // Forward declaration

/// \brief A polygon with floating-point vertices.
struct Polygon {

   std::vector< VertexFloat > vertices;  ///< The vertices

   /// \brief Computes the area of a polygon
   dfloat Area() const {
      if( vertices.size() < 3 ) {
         return 0; // Should we generate an error instead?
      }
      dfloat sum = CrossProduct( vertices.back(), vertices[ 0 ] );
      for( dip::uint ii = 1; ii < vertices.size(); ++ii ) {
         sum += CrossProduct( vertices[ ii - 1 ], vertices[ ii ] );
      }
      return sum / 2.0;
   }

   /// \brief Computes the centroid of a polygon
   VertexFloat Centroid() const {
      if( vertices.size() < 3 ) {
         return { 0, 0 }; // Should we generate an error instead?
      }
      dfloat v = CrossProduct( vertices.back(), vertices[ 0 ] );
      dfloat sum = v;
      dfloat xsum = vertices.back().x + vertices[ 0 ].x;
      dfloat ysum = vertices.back().y + vertices[ 0 ].y;
      for( dip::uint ii = 1; ii < vertices.size(); ++ii ) {
         v = CrossProduct( vertices[ ii - 1 ], vertices[ ii ] );
         sum += v;
         xsum += ( vertices[ ii - 1 ].x + vertices[ ii ].x ) * v;
         ysum += ( vertices[ ii - 1 ].y + vertices[ ii ].y ) * v;
      }
      return VertexFloat{ xsum, ysum } / ( 3 * sum );
   }

   /// \brief Computes the lenght of a polygon (i.e. perimeter). If the polygon represents a pixelated object,
   /// this function will overestimate the object's perimeter. Use `dip::ChainCode::Length` instead.
   dfloat Length() const {
      if( vertices.size() < 2 ) {
         return 0; // Should we generate an error instead?
      }
      dfloat sum = Distance( vertices.back(), vertices[ 0 ] );
      for( dip::uint ii = 1; ii < vertices.size(); ++ii ) {
         sum += Distance( vertices[ ii - 1 ], vertices[ ii ] );
      }
      return sum;
   }

   /// \brief Returns statistics on the radii of the poligon. The radii are the distances between the centroid
   /// and each of the vertices.
   RadiusValues RadiusStatistics() const;

   /// \brief Compares a polygon to the ellipse with the same covariance matrix, returning the standard deviation of
   /// the distance of vertices to the ellipse normalized by the average distance.
   // TODO: Add literature ref for this measure.
   dfloat EllipseVariance() const;

   /// \brief Returns the convex hull of the polygon.
   dip::ConvexHull ConvexHull() const;
};
=======
/// \brief Add two vertices together, with identical types
template< typename T >
Vertex< T > operator+( Vertex< T > lhs, Vertex< T > const& rhs ) {
   lhs += rhs;
   return lhs;
}

/// \brief Add two vertices together, where the LHS is floating-point and the RHS is integer
inline VertexFloat operator+( VertexFloat lhs, VertexInteger const& rhs ) {
   lhs += rhs;
   return lhs;
}

/// \brief Add two vertices together, where the LHS is integer and the RHS is floating-point
inline VertexFloat operator+( VertexInteger const& lhs, VertexFloat rhs ) {
   rhs += lhs;
   return rhs;
}

/// \brief Subtract two vertices from each other
template< typename T >
Vertex< T > operator-( Vertex< T > lhs, Vertex< T > const& rhs ) {
   lhs -= rhs;
   return lhs;
}

/// \brief Subtract two vertices from each other, where the LHS is floating-point and the RHS is integer
inline VertexFloat operator-( VertexFloat lhs, VertexInteger const& rhs ) {
   lhs -= rhs;
   return lhs;
}

/// \brief Subtract two vertices from each other, where the LHS is integer and the RHS is floating-point
inline VertexFloat operator-( VertexInteger const& lhs, VertexFloat const& rhs ) {
   VertexFloat out{ static_cast< dfloat >( lhs.x ),
                    static_cast< dfloat >( lhs.y ) };
   out -= rhs;
   return out;
}

/// \brief Add a vertex and a constant
template< typename T >
Vertex< T > operator+( Vertex< T > v, T n ) {
   v += n;
   return v;
}

/// \brief Subtract a vertex and a constant
template< typename T >
Vertex< T > operator-( Vertex< T > v, T n ) {
   v -= n;
   return v;
}

/// \brief Multiply a vertex and a constant
template< typename T >
Vertex< T > operator*( Vertex< T > v, dfloat n ) {
   v *= n;
   return v;
}

using Polygon = std::vector< VertexFloat >;  ///< A polygon with floating-point vertices
>>>>>>> 14f86f9d

/// \brief A convex hull as a sequence of vertices (i.e. a closed polygon).
class ConvexHull {
   public:

      /// Default-constructed ConvexHull (without vertices)
      ConvexHull() {};

      /// Constructs a convex hull of a polygon
      ConvexHull( Polygon const&& polygon );

      /// Retrive the vertices that represent the convex hull
      std::vector< VertexFloat > const& Vertices() const {
         return vertices_.vertices;
      }

      /// Returns the area of the convex hull
      dfloat Area() const {
         return vertices_.Area();
      }

      /// Returns the perimeter of the convex hull
      dfloat Perimeter() const {
         return vertices_.Length();
      }

      /// Returns the Feret diameters of the convex hull
      FeretValues Feret() const;

      /// Returns the centroid of the convex hull
      VertexFloat Centroid() const {
         return vertices_.Centroid();
      }

      /// Converts the `%ConvexHull` object to a `dip::Polygon`
      operator Polygon() const {
         return vertices_;
      }

   private:
      Polygon vertices_;
};

// This function cannot be written inside the dip::Polygon class because it needs to know about the dip::ConvexHull
// class, which in turn needs to know about the dip::Polygon class.
inline dip::ConvexHull Polygon::ConvexHull() const {
   Polygon copy = *this;
   return dip::ConvexHull( std::move( copy ));
}

/// \brief The contour of an object as a chain code sequence.
struct ChainCode {

   /// \brief Encodes a single chain code, as used by `dip::ChainCode`. Chain codes are between 0 and 3 for connectivity = 1,
   /// and between 0 and 7 for connectivity = 2. The border flag marks pixels at the border of the image.
   class Code {
      public:
         /// Default constructor
         Code() : value( 0 ) {}
         /// Constructor
         Code( int code, bool border = false ) { value = static_cast< dip::uint8 >( code & 7 ) | (( static_cast< dip::uint8 >( border )) << 3 ); }
         /// Returns whether the border flag is set
         bool IsBorder() const { return static_cast< bool >( value & 8 ); }
         /// Returns the chain code
         operator int() const { return value & 7; }
         /// Is it an even code?
         bool IsEven() const { return !(value & 1); }
         /// Is it an off code?
         bool IsOdd() const { return !IsEven(); }
         /// Compare codes
         bool operator==( Code const& c2 ) const {
            return ( value & 7 ) == ( c2.value & 7 );
         }
         /// Compare codes
         bool operator!=( Code const& c2 ) const {
            return !( *this == c2 );
         }
      private:
         dip::uint8 value;
   };

   std::vector< Code > codes;  ///< The chain codes
   VertexInteger start = { 0, 0 };  ///< The coordinates of the start pixel
   dip::uint objectID;              ///< The label of the object from which this chaincode is taken
   bool is8connected = true;        ///< Is false when connectivity = 1, true when connectivity = 2

   /// Adds a code to the end of the chain.
   void Push( Code const& code ) { codes.push_back( code ); }

   /// \brief Returns the length of the chain code using the method by Vossepoel and Smeulders. If the chain code
   /// represents the closed contour of an object, add pi to the result to determine the object's perimeter.
   dfloat Length() const;

   /// \brief Returns the Feret diameters, using an angular step size in radian of `angleStep`.
   /// It is better to use `chainCode.ConvexHull().Feret()`.
   FeretValues Feret( dfloat angleStep ) const;

   /// Computes the bending energy.
   dfloat BendingEnergy() const;

   /// \brief Computes the area of the solid object described by the chain code. Uses the result of
   /// `dip::ChainCode::Polygon`, so if you plan to do multiple similar measures, extract the polygon and
   /// compute the measures on that.
   dfloat Area() const {
      return Polygon().Area() + 0.5;
   }

   /// \brief Computes the centroid of the solid object described by the chain code. Uses the result of
   /// `dip::ChainCode::Polygon`, so if you plan to do multiple similar measures, extract the polygon and
   /// compute the measures on that.
   VertexFloat Centroid() const {
      return Polygon().Centroid();
   }

   /// Returns the length of the longest run of idenitcal chain codes.
   dip::uint LongestRun() const;

   /// \brief Returns a polygon representation of the object.
   ///
   /// Creates a polygon by joining the mid-points between an object pixel and a background pixel that are
   /// edge-connected neighbors. The polygon follows the "crack" between pixels, but without the biases
   /// one gets when joining pixel vertices into a polygon. The polygon always has an area exaclty half a
   /// pixel smaller than the binary object it represents.
   ///
   /// This idea comes from Steve Eddins:
   /// http://blogs.mathworks.com/steve/2011/10/04/binary-image-convex-hull-algorithm-notes/
   dip::Polygon Polygon() const;

   /// Returns the convex hull of the object, see `dip::ChainCode::Polygon`.
   dip::ConvexHull ConvexHull() const {
      return dip::ConvexHull( Polygon() );
   }
};

/// \brief A collection of object contours
using ChainCodeArray = std::vector< ChainCode >;

/// \brief Returns the set of chain codes sequences that encode the countours of the given objects in a labelled image.
/// Note that only the first closed contour for each label is found; if an object has multiple connected components,
/// only part of the object is found.
ChainCodeArray GetImageChainCodes(
      Image const& labels,
      UnsignedArray const& objectIDs,
      dip::uint connectivity = 2
);

/// \}

} // namespace dip

#endif // DIP_CHAIN_CODE_H<|MERGE_RESOLUTION|>--- conflicted
+++ resolved
@@ -87,56 +87,12 @@
       y = T( dfloat( y ) * n );
       return *this;
    }
-<<<<<<< HEAD
-   /// Scale by a inverse of a constant, isotropically
+   /// Scale by the invese of a constant, isotropically
    Vertex& operator/=( dfloat n ) {
       x = T( dfloat( x ) / n );
       y = T( dfloat( y ) / n );
       return *this;
    }
-   /// Add two vertices together
-   template< typename T1, typename T2 >
-   friend Vertex< T1 > operator+( Vertex< T1 > v1, Vertex< T2 > const& v2 ) {
-      v1 += v2;
-      return v1;
-   }
-   /// Subtract two vertices from each other
-   template< typename T1, typename T2 >
-   friend Vertex< T1 > operator-( Vertex< T1 > v1, Vertex< T2 > const& v2 ) {
-      v1 -= v2;
-      return v1;
-   }
-   /// Add a vertex and a constant
-   friend Vertex operator+( Vertex v, T n ) {
-      v += n;
-      return v;
-   }
-   /// Subtract a vertex and a constant
-   friend Vertex operator-( Vertex v, T n ) {
-      v -= n;
-      return v;
-   }
-   /// Multiply a vertex and a constant
-   friend Vertex operator*( Vertex v, dfloat n ) {
-      v *= n;
-      return v;
-   }
-   /// Divide a vertex and a constant
-   friend Vertex operator/( Vertex v, dfloat n ) {
-      v /= n;
-      return v;
-   }
-
-   /// Compare two vertices
-   friend bool operator==( Vertex v1, Vertex v2 ) {
-      return ( v1.x == v2.x ) && ( v1.y == v2.y );
-   }
-   /// Compare two vertices
-   friend bool operator!=( Vertex v1, Vertex v2 ) {
-      return !( v1 == v2 );
-   }
-=======
->>>>>>> 14f86f9d
 };
 
 /// \brief Compare two vertices
@@ -199,7 +155,75 @@
 using VertexFloat = Vertex< dfloat >;        ///< A vertex with floating-point coordinates
 using VertexInteger = Vertex< dip::sint >;   ///< A vertex with integer coordinates
 
-<<<<<<< HEAD
+/// \brief Add two vertices together, with identical types
+template< typename T >
+Vertex< T > operator+( Vertex< T > lhs, Vertex< T > const& rhs ) {
+   lhs += rhs;
+   return lhs;
+}
+
+/// \brief Add two vertices together, where the LHS is floating-point and the RHS is integer
+inline VertexFloat operator+( VertexFloat lhs, VertexInteger const& rhs ) {
+   lhs += rhs;
+   return lhs;
+}
+
+/// \brief Add two vertices together, where the LHS is integer and the RHS is floating-point
+inline VertexFloat operator+( VertexInteger const& lhs, VertexFloat rhs ) {
+   rhs += lhs;
+   return rhs;
+}
+
+/// \brief Subtract two vertices from each other
+template< typename T >
+Vertex< T > operator-( Vertex< T > lhs, Vertex< T > const& rhs ) {
+   lhs -= rhs;
+   return lhs;
+}
+
+/// \brief Subtract two vertices from each other, where the LHS is floating-point and the RHS is integer
+inline VertexFloat operator-( VertexFloat lhs, VertexInteger const& rhs ) {
+   lhs -= rhs;
+   return lhs;
+}
+
+/// \brief Subtract two vertices from each other, where the LHS is integer and the RHS is floating-point
+inline VertexFloat operator-( VertexInteger const& lhs, VertexFloat const& rhs ) {
+   VertexFloat out{ static_cast< dfloat >( lhs.x ),
+                    static_cast< dfloat >( lhs.y ) };
+   out -= rhs;
+   return out;
+}
+
+/// \brief Add a vertex and a constant
+template< typename T >
+Vertex< T > operator+( Vertex< T > v, T n ) {
+   v += n;
+   return v;
+}
+
+/// \brief Subtract a vertex and a constant
+template< typename T >
+Vertex< T > operator-( Vertex< T > v, T n ) {
+   v -= n;
+   return v;
+}
+
+/// \brief Multiply a vertex and a constant
+template< typename T >
+Vertex< T > operator*( Vertex< T > v, dfloat n ) {
+   v *= n;
+   return v;
+}
+
+/// \brief Divide a vertex by a constant
+template< typename T >
+Vertex< T > operator/( Vertex< T > v, dfloat n ) {
+   v /= n;
+   return v;
+}
+
+
 class ConvexHull; // Forward declaration
 
 /// \brief A polygon with floating-point vertices.
@@ -262,70 +286,6 @@
    /// \brief Returns the convex hull of the polygon.
    dip::ConvexHull ConvexHull() const;
 };
-=======
-/// \brief Add two vertices together, with identical types
-template< typename T >
-Vertex< T > operator+( Vertex< T > lhs, Vertex< T > const& rhs ) {
-   lhs += rhs;
-   return lhs;
-}
-
-/// \brief Add two vertices together, where the LHS is floating-point and the RHS is integer
-inline VertexFloat operator+( VertexFloat lhs, VertexInteger const& rhs ) {
-   lhs += rhs;
-   return lhs;
-}
-
-/// \brief Add two vertices together, where the LHS is integer and the RHS is floating-point
-inline VertexFloat operator+( VertexInteger const& lhs, VertexFloat rhs ) {
-   rhs += lhs;
-   return rhs;
-}
-
-/// \brief Subtract two vertices from each other
-template< typename T >
-Vertex< T > operator-( Vertex< T > lhs, Vertex< T > const& rhs ) {
-   lhs -= rhs;
-   return lhs;
-}
-
-/// \brief Subtract two vertices from each other, where the LHS is floating-point and the RHS is integer
-inline VertexFloat operator-( VertexFloat lhs, VertexInteger const& rhs ) {
-   lhs -= rhs;
-   return lhs;
-}
-
-/// \brief Subtract two vertices from each other, where the LHS is integer and the RHS is floating-point
-inline VertexFloat operator-( VertexInteger const& lhs, VertexFloat const& rhs ) {
-   VertexFloat out{ static_cast< dfloat >( lhs.x ),
-                    static_cast< dfloat >( lhs.y ) };
-   out -= rhs;
-   return out;
-}
-
-/// \brief Add a vertex and a constant
-template< typename T >
-Vertex< T > operator+( Vertex< T > v, T n ) {
-   v += n;
-   return v;
-}
-
-/// \brief Subtract a vertex and a constant
-template< typename T >
-Vertex< T > operator-( Vertex< T > v, T n ) {
-   v -= n;
-   return v;
-}
-
-/// \brief Multiply a vertex and a constant
-template< typename T >
-Vertex< T > operator*( Vertex< T > v, dfloat n ) {
-   v *= n;
-   return v;
-}
-
-using Polygon = std::vector< VertexFloat >;  ///< A polygon with floating-point vertices
->>>>>>> 14f86f9d
 
 /// \brief A convex hull as a sequence of vertices (i.e. a closed polygon).
 class ConvexHull {
